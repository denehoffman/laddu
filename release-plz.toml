--- conflicted
+++ resolved
@@ -1,11 +1,7 @@
 [workspace]
-<<<<<<< HEAD
-=======
-dependencies_update = false
 publish = false
 git_release_enable = false
 git_tag_enable = false
->>>>>>> 564e472d
 
 [[package]]
 name = "laddu-core"
