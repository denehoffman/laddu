from pathlib import Path
from typing import Any, overload

import numpy as np
import pandas as pd
import polars as pl
from numpy.typing import NDArray

from laddu.utils.variables import CosTheta, Mandelstam, Mass, Phi, PolAngle, PolMagnitude
from laddu.utils.variables import VariableExpression
from laddu.utils.vectors import Vec3, Vec4


def open_amptools(
    path: str | Path,
    tree: str = 'kin',
    *,
    pol_in_beam: bool = False,
    pol_angle: float | None = None,
    pol_magnitude: float | None = None,
    num_entries: int | None = None,
    boost_to_com: bool = True,
) -> Dataset: ...


class Event:
    p4s: list[Vec4]
    aux: list[Vec3]
    weight: float

    def __init__(
        self,
        p4s: list[Vec4],
        aux: list[Vec3],
        weight: float,
        *,
        rest_frame_indices: list[int] | None = None,
    ) -> None: ...
    def get_p4_sum(self, indices: list[int]) -> Vec4: ...
    def boost_to_rest_frame_of(self, indices: list[int]) -> Event: ...
    def evaluate(self, variable: Mass | CosTheta | Phi | PolAngle | PolMagnitude | Mandelstam) -> float: ...


class Dataset:
    events: list[Event]
    n_events: int
    n_events_weighted: float
    weights: NDArray[np.float64]

    def __init__(self, events: list[Event]) -> None: ...
    def __len__(self) -> int: ...
    def __add__(self, other: Dataset | int) -> Dataset: ...
    def __radd__(self, other: Dataset | int) -> Dataset: ...
    @overload
    def __getitem__(self, index: int) -> Event: ...
    @overload
    def __getitem__(
        self, index: Mass | CosTheta | Phi | PolAngle | PolMagnitude | Mandelstam
    ) -> NDArray[np.float64]: ...
    def __getitem__(
        self, index: int | Mass | CosTheta | Phi | PolAngle | PolMagnitude | Mandelstam
    ) -> Event | NDArray[np.float64]: ...
    def bin_by(
        self,
        variable: Mass | CosTheta | Phi | PolAngle | PolMagnitude | Mandelstam,
        bins: int,
        range: tuple[float, float],
    ) -> BinnedDataset: ...
    def filter(self, expression: VariableExpression) -> Dataset: ...
    def bootstrap(self, seed: int) -> Dataset: ...
    def boost_to_rest_frame_of(self, indices: list[int]) -> Dataset: ...
    @staticmethod
    def from_dict(data: dict[str, Any], rest_frame_indices: list[int] | None = None) -> Dataset: ...
    @staticmethod
    def from_numpy(data: dict[str, NDArray[np.floating]], rest_frame_indices: list[int] | None = None) -> Dataset: ...
    @staticmethod
    def from_pandas(data: pd.DataFrame, rest_frame_indices: list[int] | None = None) -> Dataset: ...
    @staticmethod
<<<<<<< HEAD
    def from_polars(
        data: pl.DataFrame, rest_frame_indices: list[int] | None = None
    ) -> Dataset: ...
=======
    def from_polars(data: pl.DataFrame, rest_frame_indices: list[int] | None = None) -> Dataset: ...
    @staticmethod
    def from_arrow(data: pa.Table, rest_frame_indices: list[int] | None = None) -> Dataset: ...
>>>>>>> e70abd2b
    def evaluate(
        self, variable: Mass | CosTheta | Phi | PolAngle | PolMagnitude | Mandelstam
    ) -> NDArray[np.float64]: ...


class BinnedDataset:
    n_bins: int
    range: tuple[float, float]
    edges: NDArray[np.float64]

    def __len__(self) -> int: ...
    def __getitem__(self, index: int) -> Dataset: ...


def open(path: str | Path, *, rest_frame_indices: list[int] | None = None) -> Dataset: ...<|MERGE_RESOLUTION|>--- conflicted
+++ resolved
@@ -76,15 +76,9 @@
     @staticmethod
     def from_pandas(data: pd.DataFrame, rest_frame_indices: list[int] | None = None) -> Dataset: ...
     @staticmethod
-<<<<<<< HEAD
     def from_polars(
         data: pl.DataFrame, rest_frame_indices: list[int] | None = None
     ) -> Dataset: ...
-=======
-    def from_polars(data: pl.DataFrame, rest_frame_indices: list[int] | None = None) -> Dataset: ...
-    @staticmethod
-    def from_arrow(data: pa.Table, rest_frame_indices: list[int] | None = None) -> Dataset: ...
->>>>>>> e70abd2b
     def evaluate(
         self, variable: Mass | CosTheta | Phi | PolAngle | PolMagnitude | Mandelstam
     ) -> NDArray[np.float64]: ...
